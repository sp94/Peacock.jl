using LinearAlgebra


"""
    overlaps(a::Eigenspace, b::Eigenspace)

Calculate the overlaps between the basis vectors of each eigenspace.
"""
function overlaps(a::Eigenspace, b::Eigenspace)
    @assert a.weighting == b.weighting
    LHS = a.data
    RHS = b.weighting * b.data
    return [dot(LHS[:,i],RHS[:,j]) for i in 1:size(a.data,2), j in 1:size(b.data,2)]
end


"""
    unitary_approx(M::AbstractArray)

Calculate the best unitary approxmation of `M` using singular value
decomposition.
"""
function unitary_approx(M::AbstractArray)
    F = svd(M)
    return F.U * F.Vt
end


"""
    unitary_overlaps(a::Eigenspace, b::Eigenspace)

Shortcut for unitary_approx(overlaps(a, b))
"""
function unitary_overlaps(a::Eigenspace, b::Eigenspace)
    unitary_overlaps = overlaps(a, b)
    return unitary_approx(unitary_overlaps)
end


"""
<<<<<<< HEAD
    wilson_matrix(spaces::Array{HilbertSpace,1})

Calculate the Wilson loop matrix through the Hilbert spaces.
"""
function wilson_matrix(spaces::Array{HilbertSpace,1})
=======
    wilson_matrix(spaces::Array{Eigenspace,1}; closed::Bool=true)

Calculate the Wilson loop matrix through the eigenspaces.

The `closed` keyword will assert that `spaces[1] == spaces[end]`.
Otherwise, it will be assumed that the Wilson loop begins and finishes
at the same `k0`, but in different Brillouin zones.
"""
function wilson_matrix(spaces::Array{Eigenspace,1}; closed::Bool=true)
>>>>>>> e237fc05
    @assert length(spaces) > 1
    # Assume all spaces have the same plane wave expansion
    basis = spaces[1].basis
    for space in spaces
        @assert space.basis == basis
    end
    # Duplicate first space, and transform to last k0
    delta_k0 = spaces[end].k0 - spaces[1].k0
    push!(spaces, transform(spaces[1],k->k+delta_k0))
    # Multiply overlap matrices together to get Wilson matrix
    W = I
    for (a,b) in zip(spaces, spaces[2:end])
        W = W * unitary_overlaps(a, b)
    end
    @assert W * W' ≈ I
    return W
end


"""
<<<<<<< HEAD
    wilson_eigvals(spaces::AbstractArray{HilbertSpace,1})

Return the eigenvalues of [`wilson_matrix`](@ref), sorted by phase angle.
"""
function wilson_eigvals(spaces::AbstractArray{HilbertSpace,1})
    W = wilson_matrix(spaces)
=======
    wilson_eigvals(spaces::AbstractArray{Eigenspace,1}; closed=true)

Return the eigenvalues of [`wilson_matrix`](@ref), sorted by phase angle.
"""
function wilson_eigvals(spaces::AbstractArray{Eigenspace,1}; closed=true)
    W = wilson_matrix(spaces, closed=closed)
>>>>>>> e237fc05
    vals = eigvals(W)
    return sort(vals, by=angle)
end


"""
<<<<<<< HEAD
    wilson_eigvals(spaces::AbstractArray{HilbertSpace,1})
=======
    wilson_eigvals(spaces::AbstractArray{Eigenspace,1}; closed=true)
>>>>>>> e237fc05

Return the eigenvalues and eigenvectors of [`wilson_matrix`](@ref),
sorted by the phase angle of the eigenvalues.
"""
<<<<<<< HEAD
function wilson_eigen(spaces::AbstractArray{HilbertSpace,1})
    W = wilson_matrix(spaces)
=======
function wilson_eigen(spaces::AbstractArray{Eigenspace,1}; closed=true)
    W = wilson_matrix(spaces, closed=closed)
>>>>>>> e237fc05
    vals, vecs = eigen(W)
    idx = sortperm(vals, by=angle)
    vals = vals[idx]
    vecs = vecs[:,idx]
    vecs = unitary_approx(vecs) # or other orthonormalisation? 
    return vals, vecs
end


"""
<<<<<<< HEAD
    wilson_gauge(spaces::AbstractArray{HilbertSpace,1})
=======
    wilson_gauge(spaces::AbstractArray{Eigenspace,1}; closed=true)
>>>>>>> e237fc05

Return the eigenvalues, eigenvectors, and gauge of the Wilson loop through
the eigenspace, sorted by the phase angle of the eigenvalues.
"""
<<<<<<< HEAD
function wilson_gauge(spaces::AbstractArray{HilbertSpace,1})
    vals, vecs = wilson_eigen(spaces)
=======
function wilson_gauge(spaces::AbstractArray{Eigenspace,1}; closed=true)
    vals, vecs = wilson_eigen(spaces, closed=closed)
>>>>>>> e237fc05
    gauge = copy(spaces)
    gauge[1] = Eigenspace(gauge[1].k0, gauge[1].data*vecs, gauge[1].weighting, gauge[1].basis)
    for i in 1:length(gauge)-1
        a = gauge[i]
        b = gauge[i+1]
        mixing = unitary_overlaps(b, a)
<<<<<<< HEAD
        gauge[i+1] = HilbertSpace(b.k0, b.data*mixing, b.weighting, b.basis)
=======
        gauge[i+1] = Eigenspace(b.k0, b.data*mixing, b.weighting, b.basis)
>>>>>>> e237fc05
    end
    return vals, vecs, gauge
end


"""
    plot_wilson_loop_winding(solver::Solver, ks, polarisation, bands::AbstractVector{<:Int}, <keyword arguments>)

Perform a series of Wilson loops along `ks`, and plot the spectra on a band diagram.

Keyword arguments
- `dk_outer=nothing`: maximum distance between each loop (resolution of the scan)
- `dk_inner=nothing`: maximum distance between points along a loop (resolution of the loop)
- `delta_brillouin_zone=BrillouinZoneCoordinate(0,1)`: each Wilson loop starts at and finishes in at the same `k` in different Brillouin zones
- `labels=[]`: overwrite the labels for each `k` in `ks`
- `markersize=nothing`: overwrite the size of each point
"""
function plot_wilson_loop_winding(solver::Solver, ks, polarisation, bands::AbstractVector{<:Int};
                dk_outer=nothing, dk_inner=nothing, delta_brillouin_zone=BrillouinZoneCoordinate(0,1),
                labels=[], markersize=nothing)
    # Convert BrillouinZoneCoordinate to labelled positions in k space
    if labels == []
        labels = [hasproperty(x,:label) ? x.label : "" for x in ks]
    end
    ks = [typeof(x)==BrillouinZoneCoordinate ? get_k(x,solver.basis) : x for x in ks]
    # Function to return the Wilson inner eigenvalues
    function my_solve(k)
        spaces = Eigenspace[]
        delta_k = get_k(delta_brillouin_zone, solver.basis)
        ks_inner = [k, k+delta_k]
        ks_inner, _ = sample_path(ks_inner, dk=dk_inner)
        for k_inner in ks_inner
            modes = solve(solver, k_inner, polarisation)
            space = Eigenspace(modes[bands])
            push!(spaces, space)
        end
        vals = wilson_eigvals(spaces)
        angles = angle.(vals)
        angles = [angles.-2pi angles angles.+2pi]
        return angles
    end
    plot_band_diagram(my_solve, ks, dk=dk_outer, labels=labels, show_vlines=false, markersize=markersize)
    ylim(-pi,pi)
    yticks((-1:1)*pi, labels=["-π","0","+π"])
    ylabel("Wilson spectrum")
end<|MERGE_RESOLUTION|>--- conflicted
+++ resolved
@@ -38,13 +38,6 @@
 
 
 """
-<<<<<<< HEAD
-    wilson_matrix(spaces::Array{HilbertSpace,1})
-
-Calculate the Wilson loop matrix through the Hilbert spaces.
-"""
-function wilson_matrix(spaces::Array{HilbertSpace,1})
-=======
     wilson_matrix(spaces::Array{Eigenspace,1}; closed::Bool=true)
 
 Calculate the Wilson loop matrix through the eigenspaces.
@@ -54,17 +47,36 @@
 at the same `k0`, but in different Brillouin zones.
 """
 function wilson_matrix(spaces::Array{Eigenspace,1}; closed::Bool=true)
->>>>>>> e237fc05
     @assert length(spaces) > 1
     # Assume all spaces have the same plane wave expansion
     basis = spaces[1].basis
     for space in spaces
         @assert space.basis == basis
     end
-    # Duplicate first space, and transform to last k0
-    delta_k0 = spaces[end].k0 - spaces[1].k0
-    push!(spaces, transform(spaces[1],k->k+delta_k0))
-    # Multiply overlap matrices together to get Wilson matrix
+    # However, k0 is still changing...
+    if closed
+        # In a closed Wilson loop...
+        @assert spaces[1] == spaces[end]
+    else
+        # If not closed, then the loop begins and finishes at
+        # the same k0 but in different Brillouin zones
+        delta_k0 = spaces[end].k0 - spaces[1].k0
+        b1 = spaces[1].basis.b1
+        b2 = spaces[1].basis.b2
+        B = [b1 b2]
+        dp, dq = B \ delta_k0
+        # Round to integers if approximately correct
+        if isapprox(round(dp), dp, atol=1e-6) && isapprox(round(dq), dq, atol=1e-6)
+            dp = Int(round(dp))
+            dq = Int(round(dq))
+        else
+            @show dp, dq
+            throw("First and last spaces do not... (TODO)")
+        end
+        # Duplicate spaces[1] and shift its k0 so that it matches spaces[end]
+        space_1_at_end = shift_k0(spaces[1], dp, dq)
+        spaces = [spaces; space_1_at_end]
+    end
     W = I
     for (a,b) in zip(spaces, spaces[2:end])
         W = W * unitary_overlaps(a, b)
@@ -75,43 +87,25 @@
 
 
 """
-<<<<<<< HEAD
-    wilson_eigvals(spaces::AbstractArray{HilbertSpace,1})
-
-Return the eigenvalues of [`wilson_matrix`](@ref), sorted by phase angle.
-"""
-function wilson_eigvals(spaces::AbstractArray{HilbertSpace,1})
-    W = wilson_matrix(spaces)
-=======
     wilson_eigvals(spaces::AbstractArray{Eigenspace,1}; closed=true)
 
 Return the eigenvalues of [`wilson_matrix`](@ref), sorted by phase angle.
 """
 function wilson_eigvals(spaces::AbstractArray{Eigenspace,1}; closed=true)
     W = wilson_matrix(spaces, closed=closed)
->>>>>>> e237fc05
     vals = eigvals(W)
     return sort(vals, by=angle)
 end
 
 
 """
-<<<<<<< HEAD
-    wilson_eigvals(spaces::AbstractArray{HilbertSpace,1})
-=======
     wilson_eigvals(spaces::AbstractArray{Eigenspace,1}; closed=true)
->>>>>>> e237fc05
 
 Return the eigenvalues and eigenvectors of [`wilson_matrix`](@ref),
 sorted by the phase angle of the eigenvalues.
 """
-<<<<<<< HEAD
-function wilson_eigen(spaces::AbstractArray{HilbertSpace,1})
-    W = wilson_matrix(spaces)
-=======
 function wilson_eigen(spaces::AbstractArray{Eigenspace,1}; closed=true)
     W = wilson_matrix(spaces, closed=closed)
->>>>>>> e237fc05
     vals, vecs = eigen(W)
     idx = sortperm(vals, by=angle)
     vals = vals[idx]
@@ -122,33 +116,20 @@
 
 
 """
-<<<<<<< HEAD
-    wilson_gauge(spaces::AbstractArray{HilbertSpace,1})
-=======
     wilson_gauge(spaces::AbstractArray{Eigenspace,1}; closed=true)
->>>>>>> e237fc05
 
 Return the eigenvalues, eigenvectors, and gauge of the Wilson loop through
 the eigenspace, sorted by the phase angle of the eigenvalues.
 """
-<<<<<<< HEAD
-function wilson_gauge(spaces::AbstractArray{HilbertSpace,1})
-    vals, vecs = wilson_eigen(spaces)
-=======
 function wilson_gauge(spaces::AbstractArray{Eigenspace,1}; closed=true)
     vals, vecs = wilson_eigen(spaces, closed=closed)
->>>>>>> e237fc05
     gauge = copy(spaces)
     gauge[1] = Eigenspace(gauge[1].k0, gauge[1].data*vecs, gauge[1].weighting, gauge[1].basis)
     for i in 1:length(gauge)-1
         a = gauge[i]
         b = gauge[i+1]
         mixing = unitary_overlaps(b, a)
-<<<<<<< HEAD
-        gauge[i+1] = HilbertSpace(b.k0, b.data*mixing, b.weighting, b.basis)
-=======
         gauge[i+1] = Eigenspace(b.k0, b.data*mixing, b.weighting, b.basis)
->>>>>>> e237fc05
     end
     return vals, vecs, gauge
 end
@@ -185,7 +166,7 @@
             space = Eigenspace(modes[bands])
             push!(spaces, space)
         end
-        vals = wilson_eigvals(spaces)
+        vals = wilson_eigvals(spaces, closed=false)
         angles = angle.(vals)
         angles = [angles.-2pi angles angles.+2pi]
         return angles
